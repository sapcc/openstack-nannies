--- conflicted
+++ resolved
@@ -188,16 +188,11 @@
                         log.info("prom connection issue")
                         return "no_success"
                     if vm.config.hardware.memoryMB < max_big_vm_size_handle:
-<<<<<<< HEAD
-                        big_vm: big_vm_template = big_vm_template(host=host['name'], big_vm=str(vm.name), big_vm_size=vm.config.hardware.memoryMB)
+                        big_vm: big_vm_template = big_vm_template(host=host['name'], big_vm=str(vm.name.replace('%2f','/')), big_vm_size=vm.config.hardware.memoryMB)
                         all_big_vms[big_vm.big_vm] = big_vm
                         # update smallest vm_to_move candidate?
                         if smallest_big_vm_to_move is None or vm.config.hardware.memoryMB < smallest_big_vm_to_move.big_vm_size:
                             smallest_big_vm_to_move = big_vm
-=======
-                        big_vm_to_move = str(vm.name.replace('%2f','/'))
-                        max_big_vm_size_handle = vm.config.hardware.memoryMB
->>>>>>> cbf54812
             except vmodl.fault.ManagedObjectNotFound:  # VM went away, nothing we can really do about that.
                 pass
             except AttributeError as error:
